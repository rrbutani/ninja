--- conflicted
+++ resolved
@@ -171,22 +171,14 @@
   std::string GetBinding(const string& key) const;
   bool GetBindingBool(const string& key) const;
 
-<<<<<<< HEAD
-  /// Like GetBinding("depfile"), but without shell escaping.
-  string GetUnescapedDepfile() const;
-  /// Like GetBinding("dyndep"), but without shell escaping.
-  string GetUnescapedDyndep() const;
-  /// Like GetBinding("rspfile"), but without shell escaping.
-=======
   /// Like GetBinding("depfile"), but without shell escaping. The result *must*
   /// be passed through env_->ApplyChdir() to be correct.
-  string GetUnescapedDepfile();
+  string GetUnescapedDepfile() const;
   /// Like GetBinding("dyndep"), but without shell escaping. The result *must*
   /// be passed through env_->ApplyChdir() to be correct.
-  string GetUnescapedDyndep();
+  string GetUnescapedDyndep() const;
   /// Like GetBinding("rspfile"), but without shell escaping. The result *must*
   /// be passed through env_->ApplyChdir() to be correct.
->>>>>>> 40b5a3d1
   std::string GetUnescapedRspfile() const;
 
   void Dump(const char* prefix="") const;
